// Copyright 2015 Apcera Inc. All rights reserved.

#include "natsp.h"

<<<<<<< HEAD
#include <stdio.h>
#include <stdarg.h>
=======
>>>>>>> 93466d28
#include <string.h>

#include "mem.h"
#include "natstime.h"

#define ASCII_0 (48)
#define ASCII_9 (57)

// parseInt64 expects decimal positive numbers. We
// return -1 to signal error
int64_t
nats_ParseInt64(const char *d, int dLen)
{
    int     i;
    char    dec;
    int64_t n = 0;

    if (dLen == 0)
        return -1;

    for (i=0; i<dLen; i++)
    {
        dec = d[i];
        if ((dec < ASCII_0) || (dec > ASCII_9))
            return -1;

        n = (n * 10) + ((int64_t)dec - ASCII_0);
    }

    return n;
}

natsStatus
nats_ParseControl(natsControl *control, const char *line)
{
    natsStatus  s           = NATS_OK;
    char        *tok        = NULL;
    int         len         = 0;

    if (line == NULL)
        return NATS_PROTOCOL_ERROR;

    tok = strchr(line, (int) ' ');
    if (tok == NULL)
    {
        control->op = NATS_STRDUP(line);
        if (control->op == NULL)
            return NATS_NO_MEMORY;

        return NATS_OK;
    }

    len = (tok - line);
    control->op = NATS_MALLOC(len + 1);
    if (control->op == NULL)
    {
        s = NATS_NO_MEMORY;
    }
    else
    {
        memcpy(control->op, line, len);
        control->op[len] = '\0';
    }

    if (s == NATS_OK)
    {
        // Discard all spaces and the like in between the next token
        while ((tok[0] != '\0')
               && ((tok[0] == ' ')
                   || (tok[0] == '\r')
                   || (tok[0] == '\n')
                   || (tok[0] == '\t')))
        {
            tok++;
        }
    }

    // If there is a token...
    if (tok[0] != '\0')
    {
        char *tmp;

        len = strlen(tok);
        tmp = &(tok[len - 1]);

        // Remove trailing spaces and the like.
        while ((tmp[0] != '\0')
                && ((tmp[0] == ' ')
                    || (tmp[0] == '\r')
                    || (tmp[0] == '\n')
                    || (tmp[0] == '\t')))
        {
            tmp--;
            len--;
        }

        // We are sure that len is > 0 because of the first while() loop.

        control->args = NATS_MALLOC(len + 1);
        if (control->args == NULL)
        {
            s = NATS_NO_MEMORY;
        }
        else
        {
            memcpy(control->args, tok, len);
            control->args[len] = '\0';
        }
    }

    if (s != NATS_OK)
    {
        NATS_FREE(control->op);
        control->op = NULL;

        NATS_FREE(control->args);
        control->args = NULL;
    }

    return s;
}

natsStatus
nats_CreateStringFromBuffer(char **newStr, natsBuffer *buf)
{
    char    *str = NULL;
    int     len  = 0;

    if ((buf == NULL) || ((len = natsBuf_Len(buf)) == 0))
        return NATS_OK;

    str = NATS_MALLOC(len + 1);
    if (str == NULL)
        return NATS_NO_MEMORY;

    memcpy(str, natsBuf_Data(buf), len);
    str[len] = '\0';

    *newStr = str;

    return NATS_OK;
}

void
nats_Sleep(int64_t millisec)
{
    struct timeval tv;

    tv.tv_sec  = millisec / 1000;
    tv.tv_usec = (millisec % 1000) * 1000;

    select(0, NULL, NULL, NULL, &tv);
}

void
nats_Randomize(int *array, int arraySize)
{
    int i, j;

    srand(nats_NowInNanoSeconds());

    for (i = 0; i < arraySize; i++)
    {
        j = rand() % (i + 1);
        array[i] = array[j];
        array[j] = i;
    }
}

const char*
nats_GetBoolStr(bool value)
{
    if (value)
        return "true";

    return "false";
}

#ifdef _WIN32
char*
nats_asprintf(const char *fmt, ...)
{
    char    tmp[128];
    char    *str = NULL;
    int     n;
    va_list ap;

    va_start(ap, fmt);
    n = vsnprintf(tmp, sizeof(tmp), fmt, ap);
    va_end(ap);

    if (n < 0)
        return NULL;

    if (n < (int) sizeof(tmp))
        return NATS_STRDUP(tmp);

    str = NATS_MALLOC(n + 1);
    if (str != NULL)
    {
        va_start(ap, fmt);
        n = vsnprintf(str, sizeof(str), fmt, ap);
        va_end(ap);

        if (n < 0)
        {
            NATS_FREE(str);
            str = NULL;
        }
    }

    return str;
}
#endif<|MERGE_RESOLUTION|>--- conflicted
+++ resolved
@@ -2,11 +2,8 @@
 
 #include "natsp.h"
 
-<<<<<<< HEAD
 #include <stdio.h>
 #include <stdarg.h>
-=======
->>>>>>> 93466d28
 #include <string.h>
 
 #include "mem.h"
